--- conflicted
+++ resolved
@@ -83,27 +83,7 @@
     'Programming Language :: Python :: 3.7',
     'Programming Language :: Python :: 3.8'
 ]
-<<<<<<< HEAD
-EXTRAS_REQUIRE = {
-    'docs': [
-        'pmdarima',
-        'tsfresh',
-        'numba',
-        'matplotlib',
-        'seaborn',
-        'jupyter',
-        'sphinx',
-        'sphinx-gallery',
-        'nbsphinx',
-        'sphinx_rtd_theme',
-        'numpydoc',
-        # https://github.com/sphinx-doc/sphinx/issues/2840
-        # 'm2r'
-    ]
-}
-=======
-
->>>>>>> b69907c3
+
 SETUP_REQUIRES = [
     "wheel"
 ]
